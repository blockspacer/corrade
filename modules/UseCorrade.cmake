--- conflicted
+++ resolved
@@ -113,22 +113,15 @@
     #   had bugs. And?
     # - C4512 "assignment operator could not be generated". Do I want one? NO I
     #   DON'T.
-<<<<<<< HEAD
-=======
     # - C4702 "unreachable code". *Every* assertion has return after
     #   std::abort(). So?
->>>>>>> c70f99f3
     # - C4800 "forcing value to bool 'true' or 'false' (performance warning)".
     #   So what. I won't wrap everything in bool(). This is a _language
     #	feature_, dammit.
     # - C4910 "dllexport and extern are incompatible on an explicit
     #   instantiation". Why the error is emitted only on classes? Functions are
     #   okay with dllexport extern?!
-<<<<<<< HEAD
-    set(CORRADE_CXX_FLAGS "/W4 /wd4127 /wd4251 /wd4351 /wd4373 /wd4512 /wd4800 /wd4910")
-=======
     set(CORRADE_CXX_FLAGS "/W4 /wd4127 /wd4251 /wd4351 /wd4373 /wd4512 /wd4702 /wd4800 /wd4910")
->>>>>>> c70f99f3
 endif()
 
 # Use C++11-enabled libcxx on OSX
