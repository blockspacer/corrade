/*
    This file is part of Corrade.

    Copyright © 2007, 2008, 2009, 2010, 2011, 2012, 2013
              Vladimír Vondruš <mosra@centrum.cz>

    Permission is hereby granted, free of charge, to any person obtaining a
    copy of this software and associated documentation files (the "Software"),
    to deal in the Software without restriction, including without limitation
    the rights to use, copy, modify, merge, publish, distribute, sublicense,
    and/or sell copies of the Software, and to permit persons to whom the
    Software is furnished to do so, subject to the following conditions:

    The above copyright notice and this permission notice shall be included
    in all copies or substantial portions of the Software.

    THE SOFTWARE IS PROVIDED "AS IS", WITHOUT WARRANTY OF ANY KIND, EXPRESS OR
    IMPLIED, INCLUDING BUT NOT LIMITED TO THE WARRANTIES OF MERCHANTABILITY,
    FITNESS FOR A PARTICULAR PURPOSE AND NONINFRINGEMENT. IN NO EVENT SHALL
    THE AUTHORS OR COPYRIGHT HOLDERS BE LIABLE FOR ANY CLAIM, DAMAGES OR OTHER
    LIABILITY, WHETHER IN AN ACTION OF CONTRACT, TORT OR OTHERWISE, ARISING
    FROM, OUT OF OR IN CONNECTION WITH THE SOFTWARE OR THE USE OR OTHER
    DEALINGS IN THE SOFTWARE.
*/

#include "Directory.h"

#include <dirent.h>
#include <sys/stat.h>
#include <cstdio>
#include <algorithm>

#ifdef _WIN32
#include <shlobj.h>
#endif

#include "String.h"

<<<<<<< HEAD
#include "corradeCompatibility.h"

using namespace std;

=======
>>>>>>> 7b8b2e13
namespace Corrade { namespace Utility {

std::string Directory::path(const std::string& filename) {
    /* If filename is already a path, return it */
    if(!filename.empty() && filename[filename.size()-1] == '/')
        return filename.substr(0, filename.size()-1);

    std::size_t pos = filename.find_last_of('/');

    /* Filename doesn't contain any slash (no path), return empty string */
    if(pos == std::string::npos) return {};

    /* Return everything to last slash */
    return filename.substr(0, pos);
}

std::string Directory::filename(const std::string& filename) {
    std::size_t pos = filename.find_last_of('/');

    /* Return whole filename if it doesn't contain slash */
    if(pos == std::string::npos) return filename;

    /* Return everything after last slash */
    return filename.substr(pos+1);
}

std::string Directory::join(const std::string& path, const std::string& filename) {
    /* Absolute filename or empty path, return filename */
    if(path.empty() || (!filename.empty() && filename[0] == '/'))
        return filename;

    /* Add leading slash to path, if not present */
    if(path[path.size()-1] != '/')
        return path + '/' + filename;

    return path + filename;
}

bool Directory::mkpath(const std::string& _path) {
    if(_path.empty()) return false;

    /* If path contains trailing slash, strip it */
    if(_path[_path.size()-1] == '/')
        return mkpath(_path.substr(0, _path.size()-1));

    /* If parent directory doesn't exist, create it */
    std::string parentPath = path(_path);
    if(!parentPath.empty()) {
        DIR* directory = opendir(parentPath.c_str());
        if(directory == nullptr && !mkpath(parentPath)) return false;
        closedir(directory);
    }

    /* Create directory */
    #ifndef _WIN32
    int ret = mkdir(_path.c_str(), 0777);
    #else
    int ret = mkdir(_path.c_str());
    #endif

    /* Directory is successfully created or already exists */
    if(ret == 0 || ret == -1) return true;

    return false;
}

bool Directory::rm(const std::string& path) {
    return std::remove(path.c_str()) == 0;
}

bool Directory::move(const std::string& oldPath, const std::string& newPath) {
    return std::rename(oldPath.c_str(), newPath.c_str()) == 0;
}

bool Directory::fileExists(const std::string& filename) {
  struct stat fileInfo;

  if(stat(filename.c_str(), &fileInfo) == 0) return true;
  return false;
}

std::string Directory::home() {
    #ifndef _WIN32
    char* h = getenv("HOME");
    if(!h) return {};
    #else
    /** @bug Doesn't work at all */
    TCHAR h[MAX_PATH];
    #pragma GCC diagnostic push
    #pragma GCC diagnostic ignored "-Wold-style-cast"
    if(!SUCCEEDED(SHGetFolderPath(NULL, CSIDL_PERSONAL, NULL, 0, h)))
        return {};
    #pragma GCC diagnostic pop
    #endif

    return h;
}

std::string Directory::configurationDir(const std::string& applicationName, bool createIfNotExists) {
    #ifndef _WIN32
    std::string h = home();
    if(h.empty()) return {};
    std::string dir = join(h, '.' + String::lowercase(applicationName));
    #else
    TCHAR path[MAX_PATH];
    #pragma GCC diagnostic push
    #pragma GCC diagnostic ignored "-Wold-style-cast"
    if(!SUCCEEDED(SHGetFolderPath(NULL, CSIDL_APPDATA, NULL, 0, path)))
        return {};
    #pragma GCC diagnostic pop
    std::string appdata = path;
    if(appdata.empty()) return {};
    std::string dir = join(appdata, applicationName);
    #endif

    if(createIfNotExists) mkpath(dir);
    return dir;
}

std::vector<std::string> Directory::list(const std::string& path, Flags flags) {
    DIR* directory;
    directory = opendir(path.c_str());
    if(directory == nullptr) return {};

    std::vector<std::string> list;
    dirent* entry;
    while((entry = readdir(directory)) != nullptr) {
        #ifndef _WIN32
        if((flags >= Flag::SkipDotAndDotDot) && (std::string(entry->d_name) == "." || std::string(entry->d_name) == ".."))
            continue;
        if((flags >= Flag::SkipDirectories) && entry->d_type == DT_DIR)
            continue;
        if((flags >= Flag::SkipFiles) && entry->d_type == DT_REG)
            continue;
        if((flags >= Flag::SkipSpecial) && entry->d_type != DT_DIR && entry->d_type != DT_REG)
            continue;
        #endif

        /** @todo On some systems dirent returns DT_UNKNOWN for everything */
        list.push_back(entry->d_name);
    }

    closedir(directory);

    if(flags >= Flag::SortAscending)
        std::sort(list.begin(), list.end());
    else if(flags >= Flag::SortDescending)
        std::sort(list.rbegin(), list.rend());

    return std::move(list);
}

}}<|MERGE_RESOLUTION|>--- conflicted
+++ resolved
@@ -36,13 +36,8 @@
 
 #include "String.h"
 
-<<<<<<< HEAD
 #include "corradeCompatibility.h"
 
-using namespace std;
-
-=======
->>>>>>> 7b8b2e13
 namespace Corrade { namespace Utility {
 
 std::string Directory::path(const std::string& filename) {
