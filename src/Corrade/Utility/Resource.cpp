--- conflicted
+++ resolved
@@ -337,25 +337,19 @@
     return data ? std::string{data, data.size()} : std::string{};
 }
 
-<<<<<<< HEAD
-std::pair<bool, Containers::Array<unsigned char>> Resource::fileContents(const std::string& filename) {
+std::pair<bool, Containers::Array<char>> Resource::fileContents(const std::string& filename) {
     if(!Directory::fileExists(filename)) {
         #if !defined(CORRADE_GCC45_COMPATIBILITY) && !defined(CORRADE_MSVC2013_COMPATIBILITY)
         return {false, nullptr};
         #elif !defined(CORRADE_MSVC2013_COMPATIBILITY)
         return {false, {}};
         #else
-        return std::pair<bool, Containers::Array<unsigned char>&&>{false, Containers::Array<unsigned char>{}};
+        return std::pair<bool, Containers::Array<char>&&>{false, Containers::Array<char>{}};
         #endif
     }
 
     /* MSVC 2013 has ICE when {} is used. Meh. */
     return std::make_pair(true, Directory::read(filename));
-=======
-std::pair<bool, Containers::Array<char>> Resource::fileContents(const std::string& filename) {
-    if(!Directory::fileExists(filename)) return {false, nullptr};
-    return {true, Directory::read(filename)};
->>>>>>> 85ea00c7
 }
 
 std::string Resource::comment(const std::string& comment) {
