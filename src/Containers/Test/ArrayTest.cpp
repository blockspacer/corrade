--- conflicted
+++ resolved
@@ -75,12 +75,10 @@
     CORRADE_COMPARE(b.size(), 0);
 }
 
-<<<<<<< HEAD
-    #ifndef CORRADE_GCC45_COMPATIBILITY
-    /* Conversion from nullptr */
-=======
 void ArrayTest::constructNullptr() {
->>>>>>> 340e3284
+    #ifdef CORRADE_GCC45_COMPATIBILITY
+    CORRADE_SKIP("Nullptr is not supported on this compiler.");
+    #else
     const Array c(nullptr);
     CORRADE_VERIFY(c == nullptr);
     CORRADE_COMPARE(c.size(), 0);
